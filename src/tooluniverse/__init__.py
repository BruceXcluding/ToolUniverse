--- conflicted
+++ resolved
@@ -227,13 +227,11 @@
         ODPHPTopicSearch,
         ODPHPOutlinkFetch,
     )
-<<<<<<< HEAD
     from .cellosaurus_tool import (
         CellosaurusSearchTool,
         CellosaurusQueryConverterTool,
         CellosaurusGetCellLineInfoTool,
     )
-=======
     # Literature search tools
     from .arxiv_tool import ArXivTool
     from .crossref_tool import CrossrefTool
@@ -247,7 +245,6 @@
     from .core_tool import CoreTool
     from .pmc_tool import PMCTool
     from .zenodo_tool import ZenodoTool
->>>>>>> 9d56eec5
 else:
     # With lazy loading, create lazy import proxies that import modules only when accessed
     MonarchTool = _LazyImportProxy("restful_tool", "MonarchTool")
@@ -329,7 +326,6 @@
     ODPHPMyHealthfinder = _LazyImportProxy("odphp_tool", "ODHPHPMyHealthfinder")
     ODPHPTopicSearch = _LazyImportProxy("odphp_tool", "ODPHPTopicSearch")
     ODPHPOutlinkFetch = _LazyImportProxy("odphp_tool", "ODPHPOutlinkFetch")
-<<<<<<< HEAD
     CellosaurusSearchTool = _LazyImportProxy(
         "cellosaurus_tool", "CellosaurusSearchTool"
     )
@@ -339,7 +335,6 @@
     CellosaurusGetCellLineInfoTool = _LazyImportProxy(
         "cellosaurus_tool", "CellosaurusGetCellLineInfoTool"
     )
-=======
     # Literature search tools
     ArXivTool = _LazyImportProxy("arxiv_tool", "ArXivTool")
     CrossrefTool = _LazyImportProxy("crossref_tool", "CrossrefTool")
@@ -353,7 +348,6 @@
     CoreTool = _LazyImportProxy("core_tool", "CoreTool")
     PMCTool = _LazyImportProxy("pmc_tool", "PMCTool")
     ZenodoTool = _LazyImportProxy("zenodo_tool", "ZenodoTool")
->>>>>>> 9d56eec5
 
 __all__ = [
     "__version__",
@@ -425,11 +419,9 @@
     "ODPHPItemList",
     "ODPHPTopicSearch",
     "ODPHPOutlinkFetch",
-<<<<<<< HEAD
     "CellosaurusSearchTool",
     "CellosaurusQueryConverterTool",
     "CellosaurusGetCellLineInfoTool",
-=======
     # Literature search tools
     "ArXivTool",
     "CrossrefTool",
@@ -443,5 +435,4 @@
     "CoreTool",
     "PMCTool",
     "ZenodoTool",
->>>>>>> 9d56eec5
 ]